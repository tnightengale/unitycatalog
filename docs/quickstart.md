--- conflicted
+++ resolved
@@ -10,17 +10,12 @@
 git clone git@github.com:unitycatalog/unitycatalog.git
 ```
 
-<<<<<<< HEAD
 > To start Unity Catalog in Docker, refer to the [Docker
 > Compose docs](docker_compose.md).
 
 To run Unity Catalog, you need **Java 17** installed on your machine.  You can
 always run the `java --version` command to verify that you have the right
 version of Java installed such as the following example output. 
-=======
-To run Unity Catalog, you need **Java 17** installed on your machine. You can always run the `java --version` command
-to verify that you have the right version of Java installed such as the following example output.
->>>>>>> 69c40740
 
 ```bash
 % java --version
@@ -29,12 +24,9 @@
 OpenJDK 64-Bit Server VM Homebrew (build 17.0.12+0, mixed mode, sharing)
 ```
 
-<<<<<<< HEAD
-Change into the `unitycatalog` directory and run `bin/start-uc-server` to instantiate the server.  Here is what you should see:
-=======
+
 Change into the `unitycatalog` directory and run `bin/start-uc-server` to instantiate the server. Here is what you
 should see:
->>>>>>> 69c40740
 
 ```console
 ################################################################### 
