package io.unitycatalog.server.service;

import com.linecorp.armeria.common.HttpResponse;
import com.linecorp.armeria.common.HttpStatus;
import com.linecorp.armeria.server.annotation.*;
import io.unitycatalog.server.auth.UnityCatalogAuthorizer;
import io.unitycatalog.server.auth.annotation.AuthorizeExpression;
import io.unitycatalog.server.auth.annotation.AuthorizeKey;
import io.unitycatalog.server.auth.annotation.AuthorizeKeys;
import io.unitycatalog.server.auth.decorator.UnityAccessEvaluator;
import io.unitycatalog.server.exception.GlobalExceptionHandler;
import io.unitycatalog.server.model.*;
import io.unitycatalog.server.persist.CatalogRepository;
import io.unitycatalog.server.persist.MetastoreRepository;
import io.unitycatalog.server.persist.ModelRepository;
import io.unitycatalog.server.persist.SchemaRepository;
import io.unitycatalog.server.persist.model.Privileges;

import java.util.List;
import java.util.Map;
import java.util.Optional;
import java.util.UUID;

import io.unitycatalog.server.utils.IdentityUtils;
import lombok.SneakyThrows;

import static io.unitycatalog.server.model.SecurableType.CATALOG;
import static io.unitycatalog.server.model.SecurableType.METASTORE;
import static io.unitycatalog.server.model.SecurableType.REGISTERED_MODEL;
import static io.unitycatalog.server.model.SecurableType.SCHEMA;

@ExceptionHandler(GlobalExceptionHandler.class)
public class ModelService {

  private static final ModelRepository MODEL_REPOSITORY = ModelRepository.getInstance();

  private static final SchemaRepository SCHEMA_REPOSITORY = SchemaRepository.getInstance();
  private static final CatalogRepository CATALOG_REPOSITORY = CatalogRepository.getInstance();

  private final UnityCatalogAuthorizer authorizer;
  private final UnityAccessEvaluator evaluator;

  @SneakyThrows
  public ModelService(UnityCatalogAuthorizer authorizer) {
    this.authorizer = authorizer;
    evaluator = new UnityAccessEvaluator(authorizer);
  }

  @Post("")
  @AuthorizeExpression("""
          (#authorizeAny(#principal, #catalog, OWNER, USE_CATALOG) && #authorize(#principal, #schema, OWNER)) ||
          (#authorizeAny(#principal, #catalog, OWNER, USE_CATALOG) && #authorizeAll(#principal, #schema, USE_SCHEMA, CREATE_MODEL)) ||
          (#authorizeAny(#principal, #catalog, OWNER, USE_CATALOG) && #authorizeAll(#principal, #schema, USE_SCHEMA, CREATE_FUNCTION))
          """)
  public HttpResponse createRegisteredModel(
          @AuthorizeKeys({
                  @AuthorizeKey(value = SCHEMA, key = "schema_name"),
                  @AuthorizeKey(value = CATALOG, key = "catalog_name")
          })
          CreateRegisteredModel createRegisteredModel) {
    assert createRegisteredModel != null;
    RegisteredModelInfo createRegisteredModelResponse =
        MODEL_REPOSITORY.createRegisteredModel(createRegisteredModel);
    initializeAuthorizations(createRegisteredModelResponse);
    return HttpResponse.ofJson(createRegisteredModelResponse);
  }

  @Get("")
  @AuthorizeExpression("#defer")
  public HttpResponse listRegisteredModels(
      @Param("catalog_name") Optional<String> catalogName,
      @Param("schema_name") Optional<String> schemaName,
      @Param("max_results") Optional<Integer> maxResults,
      @Param("page_token") Optional<String> pageToken) {

    ListRegisteredModelsResponse listRegisteredModelsResponse =
            MODEL_REPOSITORY.listRegisteredModels(catalogName, schemaName, maxResults, pageToken);
    filterModels("""
            #authorize(#principal, #metastore, OWNER) ||
            #authorize(#principal, #catalog, OWNER) ||
            (#authorize(#principal, #catalog, USE_CATALOG) && #authorize(#principal, #schema, OWNER)) ||
            (#authorizeAny(#principal, #registered_model, OWNER, EXECUTE) && #authorize(#principal, #schema, USE_SCHEMA) && #authorize(#principal, #catalog, USE_CATALOG))
            """, listRegisteredModelsResponse.getRegisteredModels());

    return HttpResponse.ofJson(listRegisteredModelsResponse);
  }

  @Get("/{full_name}")
  @AuthorizeExpression("""
          #authorize(#principal, #metastore, OWNER) ||
          #authorize(#principal, #catalog, OWNER) ||
          (#authorize(#principal, #catalog, USE_CATALOG) && #authorize(#principal, #schema, OWNER)) ||
          (#authorizeAny(#principal, #registered_model, OWNER, EXECUTE) && #authorize(#principal, #schema, USE_SCHEMA) && #authorize(#principal, #catalog, USE_CATALOG))
          """)
  @AuthorizeKey(METASTORE)
  public HttpResponse getRegisteredModel(@Param("full_name") @AuthorizeKey(REGISTERED_MODEL) String fullNameArg) {
    assert fullNameArg != null;
    RegisteredModelInfo registeredModelInfo = MODEL_REPOSITORY.getRegisteredModel(fullNameArg);
    return HttpResponse.ofJson(registeredModelInfo);
  }

  @Patch("/{full_name}")
  @AuthorizeExpression("""
          (#authorize(#principal, #registered_model, OWNER) && #authorizeAny(#principal, #schema, OWNER, USE_SCHEMA) && #authorizeAny(#principal, #catalog, OWNER, USE_CATALOG))
          """)
  @AuthorizeKey(METASTORE)
<<<<<<< HEAD
  public HttpResponse updateRegisteredModel(@Param("full_name") @AuthorizeKey(REGISTERED_MODEL) String fullNameArg, UpdateRegisteredModel updateRegisteredModel) {
=======
  public HttpResponse updateRegisteredModel(@Param("full_name") @AuthorizeKey(REGISTERED_MODEL) String fullName, UpdateRegisteredModel updateRegisteredModel) {
>>>>>>> fb9267b1
    assert updateRegisteredModel != null;
    RegisteredModelInfo updateRegisteredModelResponse =
        MODEL_REPOSITORY.updateRegisteredModel(fullName, updateRegisteredModel);
    return HttpResponse.ofJson(updateRegisteredModelResponse);
  }

  @Delete("/{full_name}")
  @AuthorizeExpression("""
          #authorize(#principal, #metastore, OWNER) ||
          #authorize(#principal, #catalog, OWNER) ||
          (#authorize(#principal, #catalog, USE_CATALOG) && #authorize(#principal, #schema, OWNER)) ||
          (#authorize(#principal, #registered_model, OWNER) && #authorize(#principal, #schema, USE_SCHEMA) && #authorize(#principal, #catalog, USE_CATALOG))
          """)
  @AuthorizeKey(METASTORE)
  public HttpResponse deleteRegisteredModel(
      @Param("full_name") @AuthorizeKey(REGISTERED_MODEL) String fullName, @Param("force") Optional<Boolean> force) {
    RegisteredModelInfo registeredModelInfo = MODEL_REPOSITORY.getRegisteredModel(fullName);
    MODEL_REPOSITORY.deleteRegisteredModel(fullName, force.orElse(false));
    removeAuthorizations(registeredModelInfo);
    return HttpResponse.of(HttpStatus.OK);
  }

  @Post("/versions")
  @AuthorizeExpression("""
          (#authorize(#principal, #registered_model, OWNER) && #authorizeAny(#principal, #schema, OWNER, USE_SCHEMA) && #authorizeAny(#principal, #catalog, OWNER, USE_CATALOG))
          """)
  public HttpResponse createModelVersion(@AuthorizeKeys({
          @AuthorizeKey(value = CATALOG, key = "catalog_name"),
          @AuthorizeKey(value = SCHEMA, key = "schema_name"),
          @AuthorizeKey(value = REGISTERED_MODEL, key = "model_name")})
          CreateModelVersion createModelVersion) {
    assert createModelVersion != null;
    ModelVersionInfo createModelVersionResponse =
        MODEL_REPOSITORY.createModelVersion(createModelVersion);
    return HttpResponse.ofJson(createModelVersionResponse);
  }

  @Get("/{full_name}/versions")
  @AuthorizeExpression("""
          #authorize(#principal, #metastore, OWNER) ||
          #authorize(#principal, #catalog, OWNER) ||
          (#authorize(#principal, #catalog, USE_CATALOG) && #authorize(#principal, #schema, OWNER)) ||
          (#authorizeAny(#principal, #registered_model, OWNER, EXECUTE) && #authorize(#principal, #schema, USE_SCHEMA) && #authorize(#principal, #catalog, USE_CATALOG))
          """)
  @AuthorizeKey(METASTORE)
  public HttpResponse listModelVersions(
      @Param("full_name") @AuthorizeKey(REGISTERED_MODEL) String fullName,
      @Param("max_results") Optional<Integer> maxResults,
      @Param("page_token") Optional<String> pageToken) {
    return HttpResponse.ofJson(MODEL_REPOSITORY.listModelVersions(fullName, maxResults, pageToken));
  }

  @Get("/{full_name}/versions/{version}")
  @AuthorizeExpression("""
          #authorize(#principal, #metastore, OWNER) ||
          #authorize(#principal, #catalog, OWNER) ||
          (#authorize(#principal, #catalog, USE_CATALOG) && #authorize(#principal, #schema, OWNER)) ||
          (#authorizeAny(#principal, #registered_model, OWNER, EXECUTE) && #authorize(#principal, #schema, USE_SCHEMA) && #authorize(#principal, #catalog, USE_CATALOG))
          """)
  @AuthorizeKey(METASTORE)
  public HttpResponse getModelVersion(
      @Param("full_name") @AuthorizeKey(REGISTERED_MODEL) String fullName, @Param("version") Long version) {
    assert fullName != null && version != null;
    ModelVersionInfo modelVersionInfo = MODEL_REPOSITORY.getModelVersion(fullName, version);
    return HttpResponse.ofJson(modelVersionInfo);
  }

  @Patch("/{full_name}/versions/{version}")
  @AuthorizeExpression("""
          (#authorize(#principal, #registered_model, OWNER) && #authorizeAny(#principal, #schema, OWNER, USE_SCHEMA) && #authorizeAny(#principal, #catalog, OWNER, USE_CATALOG))
          """)
  @AuthorizeKey(METASTORE)
<<<<<<< HEAD
  public HttpResponse updateModelVersion(@Param("full_name") @AuthorizeKey(REGISTERED_MODEL) String fullName,
=======
  public HttpResponse updateModelVersion(@Param("full_name") @AuthorizeKey(REGISTERED_MODEL) String fullName, @Param("version") Long version,
>>>>>>> fb9267b1
                                         UpdateModelVersion updateModelVersion) {
    assert updateModelVersion != null;
    ModelVersionInfo updateModelVersionResponse =
        MODEL_REPOSITORY.updateModelVersion(fullName, version, updateModelVersion);
    return HttpResponse.ofJson(updateModelVersionResponse);
  }

  @Delete("/{full_name}/versions/{version}")
  @AuthorizeExpression("""
          #authorize(#principal, #metastore, OWNER) ||
          #authorize(#principal, #catalog, OWNER) ||
          (#authorize(#principal, #catalog, USE_CATALOG) && #authorize(#principal, #schema, OWNER)) ||
          (#authorize(#principal, #registered_model, OWNER) && #authorize(#principal, #schema, USE_SCHEMA) && #authorize(#principal, #catalog, USE_CATALOG))
          """)
  @AuthorizeKey(METASTORE)
  public HttpResponse deleteModelVersion(
      @Param("full_name") @AuthorizeKey(REGISTERED_MODEL) String fullName, @Param("version") Long version) {
    MODEL_REPOSITORY.deleteModelVersion(fullName, version);
    return HttpResponse.of(HttpStatus.OK);
  }

  @Patch("/{full_name}/versions/{version}/finalize")
  @AuthorizeExpression("""
          (#authorize(#principal, #registered_model, OWNER) && #authorizeAny(#principal, #schema, OWNER, USE_SCHEMA) && #authorizeAny(#principal, #catalog, OWNER, USE_CATALOG))
          """)
  @AuthorizeKey(METASTORE)
  public HttpResponse finalizeModelVersion(@Param("full_name") @AuthorizeKey(REGISTERED_MODEL) String fullName,
                                           FinalizeModelVersion finalizeModelVersion) {
    assert finalizeModelVersion != null;
    ModelVersionInfo finalizeModelVersionResponse =
        MODEL_REPOSITORY.finalizeModelVersion(finalizeModelVersion);
    return HttpResponse.ofJson(finalizeModelVersionResponse);
  }

  private void initializeAuthorizations(RegisteredModelInfo registeredModelInfo) {
    SchemaInfo schemaInfo =
        SCHEMA_REPOSITORY.getSchema(
            registeredModelInfo.getCatalogName() + "." + registeredModelInfo.getSchemaName());
    UUID principalId = IdentityUtils.findPrincipalId();
    // add owner privilege
    authorizer.grantAuthorization(
        principalId, UUID.fromString(registeredModelInfo.getId()), Privileges.OWNER);
    // make table a child of the schema
    authorizer.addHierarchyChild(
        UUID.fromString(schemaInfo.getSchemaId()), UUID.fromString(registeredModelInfo.getId()));
  }

  public void filterModels(String expression, List<RegisteredModelInfo> entries) {
    // TODO: would be nice to move this to filtering in the Decorator response
    UUID principalId = IdentityUtils.findPrincipalId();

    evaluator.filter(
            principalId,
            expression,
            entries,
            ti -> {
              CatalogInfo catalogInfo = CATALOG_REPOSITORY.getCatalog(ti.getCatalogName());
              SchemaInfo schemaInfo =
                      SCHEMA_REPOSITORY.getSchema(ti.getCatalogName() + "." + ti.getSchemaName());
              return Map.of(
                      METASTORE,
                      MetastoreRepository.getInstance().getMetastoreId(),
                      CATALOG,
                      UUID.fromString(catalogInfo.getId()),
                      SCHEMA,
                      UUID.fromString(schemaInfo.getSchemaId()),
                      REGISTERED_MODEL,
                      UUID.fromString(ti.getId()));
            });
  }

  private void removeAuthorizations(RegisteredModelInfo registeredModelInfo) {
    SchemaInfo schemaInfo =
        SCHEMA_REPOSITORY.getSchema(
            registeredModelInfo.getCatalogName() + "." + registeredModelInfo.getSchemaName());
    // remove any direct authorizations on the table
    authorizer.clearAuthorizationsForResource(UUID.fromString(registeredModelInfo.getId()));
    // remove link to the parent schema
    authorizer.removeHierarchyChild(
        UUID.fromString(schemaInfo.getSchemaId()), UUID.fromString(registeredModelInfo.getId()));
  }

}<|MERGE_RESOLUTION|>--- conflicted
+++ resolved
@@ -104,11 +104,7 @@
           (#authorize(#principal, #registered_model, OWNER) && #authorizeAny(#principal, #schema, OWNER, USE_SCHEMA) && #authorizeAny(#principal, #catalog, OWNER, USE_CATALOG))
           """)
   @AuthorizeKey(METASTORE)
-<<<<<<< HEAD
-  public HttpResponse updateRegisteredModel(@Param("full_name") @AuthorizeKey(REGISTERED_MODEL) String fullNameArg, UpdateRegisteredModel updateRegisteredModel) {
-=======
   public HttpResponse updateRegisteredModel(@Param("full_name") @AuthorizeKey(REGISTERED_MODEL) String fullName, UpdateRegisteredModel updateRegisteredModel) {
->>>>>>> fb9267b1
     assert updateRegisteredModel != null;
     RegisteredModelInfo updateRegisteredModelResponse =
         MODEL_REPOSITORY.updateRegisteredModel(fullName, updateRegisteredModel);
@@ -181,11 +177,7 @@
           (#authorize(#principal, #registered_model, OWNER) && #authorizeAny(#principal, #schema, OWNER, USE_SCHEMA) && #authorizeAny(#principal, #catalog, OWNER, USE_CATALOG))
           """)
   @AuthorizeKey(METASTORE)
-<<<<<<< HEAD
-  public HttpResponse updateModelVersion(@Param("full_name") @AuthorizeKey(REGISTERED_MODEL) String fullName,
-=======
   public HttpResponse updateModelVersion(@Param("full_name") @AuthorizeKey(REGISTERED_MODEL) String fullName, @Param("version") Long version,
->>>>>>> fb9267b1
                                          UpdateModelVersion updateModelVersion) {
     assert updateModelVersion != null;
     ModelVersionInfo updateModelVersionResponse =
